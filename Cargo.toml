--- conflicted
+++ resolved
@@ -11,16 +11,11 @@
 categories = ["data-structures", "caching", "rust-patterns"]
 
 [dependencies]
-<<<<<<< HEAD
+
+itertools = { version = "0.14.0", optional = true }
 once-list2 = { version = "0.3.0", optional = true }
 
 [features]
+itertools = ["dep:itertools"]
 default = ["star"]
-star = ["dep:once-list2"]
-=======
-itertools = { version = "0.14.0", optional = true }
-
-[features]
-default = []
-itertools = ["dep:itertools"]
->>>>>>> e747e5ad
+star = ["dep:once-list2"]