// Copyright 2021 Google LLC
//
// Licensed under the Apache License, Version 2.0 (the "License");
// you may not use this file except in compliance with the License.
// You may obtain a copy of the License at
//
//      http://www.apache.org/licenses/LICENSE-2.0
//
// Unless required by applicable law or agreed to in writing, software
// distributed under the License is distributed on an "AS IS" BASIS,
// WITHOUT WARRANTIES OR CONDITIONS OF ANY KIND, either express or implied.
// See the License for the specific language governing permissions and
// limitations under the License.

mod pair;
<<<<<<< HEAD
#[cfg(feature = "star")]
mod star;

pub use pair::Pair;
pub use star::Star;
=======
pub use pair::{
    boxed_fn_converter, fn_converter, BoxedFnConverter, Converter, EitherOrBoth, FnConverter, Pair,
    StdConverter,
};
>>>>>>> e747e5ad
<|MERGE_RESOLUTION|>--- conflicted
+++ resolved
@@ -13,15 +13,11 @@
 // limitations under the License.
 
 mod pair;
-<<<<<<< HEAD
 #[cfg(feature = "star")]
 mod star;
 
-pub use pair::Pair;
-pub use star::Star;
-=======
 pub use pair::{
     boxed_fn_converter, fn_converter, BoxedFnConverter, Converter, EitherOrBoth, FnConverter, Pair,
     StdConverter,
 };
->>>>>>> e747e5ad
+pub use star::Star;